--- conflicted
+++ resolved
@@ -20,14 +20,9 @@
 
 [tool.poetry.dependencies]
 python = "^3.7"
-<<<<<<< HEAD
-sphinx = { version = "4.2.0", optional = true }
-
-=======
 tqdm = "^4.62.3"
 transformers = "^4.15.0"
 sentencepiece = "^0.1.96"
->>>>>>> 3123f0f6
 
 
 [tool.poetry.dev-dependencies]
@@ -53,14 +48,6 @@
 upload_to_pypi = true
 upload_to_release = true
 build_command = "pip install poetry && poetry build"
-
-[tool.poetry.extras]
-docs = ["sphinx",
-        "sphinx-rtd-theme",
-        "sphinxcontrib-napoleon", "sphinx-autodoc-typehints", "jupyter-sphinx",
-        "myst-nb", "recommonmark","sphinx_markdown_tables","sphinxext-opengraph",
-        "sphinx-copybutton"
-        ]
 
 [build-system]
 requires = ["poetry-core>=1.0.4"]
